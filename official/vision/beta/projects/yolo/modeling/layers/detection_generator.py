# Copyright 2021 The TensorFlow Authors. All Rights Reserved.
#
# Licensed under the Apache License, Version 2.0 (the "License");
# you may not use this file except in compliance with the License.
# You may obtain a copy of the License at
#
#     http://www.apache.org/licenses/LICENSE-2.0
#
# Unless required by applicable law or agreed to in writing, software
# distributed under the License is distributed on an "AS IS" BASIS,
# WITHOUT WARRANTIES OR CONDITIONS OF ANY KIND, either express or implied.
# See the License for the specific language governing permissions and
# limitations under the License.
"""Contains common building blocks for yolo layer (detection layer)."""
import tensorflow as tf

from official.vision.beta.modeling.layers import detection_generator
from official.vision.beta.projects.yolo.losses import yolo_loss
from official.vision.beta.projects.yolo.ops import box_ops
from official.vision.beta.projects.yolo.ops import loss_utils


@tf.keras.utils.register_keras_serializable(package='yolo')
class YoloLayer(tf.keras.Model):
  """Yolo layer (detection generator)."""

  def __init__(self,
               anchors,
               classes,
               iou_thresh=0.0,
               ignore_thresh=0.7,
               truth_thresh=1.0,
               nms_thresh=0.6,
               max_delta=10.0,
               loss_type='ciou',
               iou_normalizer=1.0,
               cls_normalizer=1.0,
               obj_normalizer=1.0,
               use_scaled_loss=False,
               update_on_repeat=False,
               pre_nms_points=5000,
               label_smoothing=0.0,
               max_boxes=200,
               box_type='original',
               path_scale=None,
               scale_xy=None,
               nms_type='greedy',
               objectness_smooth=False,
               **kwargs):
    """Parameters for the loss functions used at each detection head output.

    Args:
      anchors: `List[List[int]]` for the anchor boxes that are used in the
        model.
      classes: `int` for the number of classes.
      iou_thresh: `float` to use many anchors per object if IoU(Obj, Anchor) >
        iou_thresh.
      ignore_thresh: `float` for the IOU value over which the loss is not
        propagated, and a detection is assumed to have been made.
      truth_thresh: `float` for the IOU value over which the loss is propagated
        despite a detection being made'.
      nms_thresh: `float` for the minimum IOU value for an overlap.
      max_delta: gradient clipping to apply to the box loss.
      loss_type: `str` for the typeof iou loss to use with in {ciou, diou,
        giou, iou}.
      iou_normalizer: `float` for how much to scale the loss on the IOU or the
        boxes.
      cls_normalizer: `float` for how much to scale the loss on the classes.
      obj_normalizer: `float` for how much to scale loss on the detection map.
      use_scaled_loss: `bool` for whether to use the scaled loss
        or the traditional loss.
      update_on_repeat: `bool` indicating how you would like to handle repeated
        indexes in a given [j, i] index. Setting this to True will give more
        consistent MAP, setting it to falls will improve recall by 1-2% but will
        sacrifice some MAP.
      pre_nms_points: `int` number of top candidate detections per class before
        NMS.
      label_smoothing: `float` for how much to smooth the loss on the classes.
      max_boxes: `int` for the maximum number of boxes retained over all
        classes.
      box_type: `str`, there are 3 different box types that will affect training
        differently {original, scaled and anchor_free}. The original method
        decodes the boxes by applying an exponential to the model width and
        height maps, then scaling the maps by the anchor boxes. This method is
        used in Yolo-v4, Yolo-v3, and all its counterparts. The Scale method
        squares the width and height and scales both by a fixed factor of 4.
        This method is used in the Scale Yolo models, as well as Yolov4-CSP.
        Finally, anchor_free is like the original method but will not apply an
        activation function to the boxes, this is used for some of the newer
        anchor free versions of YOLO.
      path_scale: `dict` for the size of the input tensors. Defaults to
        precalulated values from the `mask`.
      scale_xy: dictionary `float` values inidcating how far each pixel can see
        outside of its containment of 1.0. a value of 1.2 indicates there is a
        20% extended radius around each pixel that this specific pixel can
        predict values for a center at. the center can range from 0 - value/2
        to 1 + value/2, this value is set in the yolo filter, and resused here.
        there should be one value for scale_xy for each level from min_level to
        max_level.
      nms_type: `str` for which non max suppression to use.
      objectness_smooth: `float` for how much to smooth the loss on the
        detection map.
      **kwargs: Addtional keyword arguments.
    """
    super().__init__(**kwargs)
    self._anchors = anchors
    self._thresh = iou_thresh
    self._ignore_thresh = ignore_thresh
    self._truth_thresh = truth_thresh
    self._iou_normalizer = iou_normalizer
    self._cls_normalizer = cls_normalizer
    self._obj_normalizer = obj_normalizer
    self._objectness_smooth = objectness_smooth
    self._nms_thresh = nms_thresh
    self._max_boxes = max_boxes
    self._max_delta = max_delta
    self._classes = classes
    self._loss_type = loss_type

    self._use_scaled_loss = use_scaled_loss
    self._update_on_repeat = update_on_repeat

    self._pre_nms_points = pre_nms_points
    self._label_smoothing = label_smoothing

    self._keys = list(anchors.keys())
    self._len_keys = len(self._keys)
    self._box_type = box_type
    self._path_scale = path_scale or {key: 2**int(key) for key in self._keys}

    self._nms_type = nms_type
    self._scale_xy = scale_xy or {key: 1.0 for key, _ in anchors.items()}

    self._generator = {}
    self._len_mask = {}
    for key in self._keys:
      anchors = self._anchors[key]
      self._generator[key] = loss_utils.GridGenerator(
        anchors, scale_anchors=self._path_scale[key])
      self._len_mask[key] = len(anchors)
    return

  def parse_prediction_path(self, key, inputs):
    shape_ = tf.shape(inputs)
    shape = inputs.get_shape().as_list()
    batchsize, height, width = shape_[0], shape[1], shape[2]

    if height is None or width is None:
      height, width = shape_[1], shape_[2]

    generator = self._generator[key]
    len_mask = self._len_mask[key]
    scale_xy = self._scale_xy[key]

    # reshape the yolo output to (batchsize,
    #                             width,
    #                             height,
    #                             number_anchors,
    #                             remaining_points)
    data = tf.reshape(inputs, [-1, height, width, len_mask, self._classes + 5])

    # use the grid generator to get the formatted anchor boxes and grid points
    # in shape [1, height, width, 2]
    centers, anchors = generator(height, width, batchsize, dtype=data.dtype)

    # split the yolo detections into boxes, object score map, classes
    boxes, obns_scores, class_scores = tf.split(
        data, [4, 1, self._classes], axis=-1)

    # determine the number of classes
    classes = class_scores.get_shape().as_list()[-1]

    # configurable to use the new coordinates in scaled Yolo v4 or not
    _, _, boxes = loss_utils.get_predicted_box(
        tf.cast(height, data.dtype),
        tf.cast(width, data.dtype),
        boxes,
        anchors,
        centers,
        scale_xy,
        stride=self._path_scale[key],
        darknet=False,
        box_type=self._box_type[key])

    # convert boxes from yolo(x, y, w. h) to tensorflow(ymin, xmin, ymax, xmax)
    boxes = box_ops.xcycwh_to_yxyx(boxes)

    # activate and detection map
    obns_scores = tf.math.sigmoid(obns_scores)

    # convert detection map to class detection probabailities
    class_scores = tf.math.sigmoid(class_scores) * obns_scores

    # platten predictions to [batchsize, N, -1] for non max supression
    fill = height * width * len_mask
    boxes = tf.reshape(boxes, [-1, fill, 4])
    class_scores = tf.reshape(class_scores, [-1, fill, classes])
    obns_scores = tf.reshape(obns_scores, [-1, fill])
    return obns_scores, boxes, class_scores

  def call(self, inputs):
    boxes = []
    class_scores = []
    object_scores = []
    levels = list(inputs.keys())
    min_level = int(min(levels))
    max_level = int(max(levels))

    # aggregare boxes over each scale
    for i in range(min_level, max_level + 1):
      key = str(i)
      object_scores_, boxes_, class_scores_ = self.parse_prediction_path(
          key, inputs[key])
      boxes.append(boxes_)
      class_scores.append(class_scores_)
      object_scores.append(object_scores_)

    # colate all predicitons
    boxes = tf.concat(boxes, axis=1)
    object_scores = tf.concat(object_scores, axis=1)
    class_scores = tf.concat(class_scores, axis=1)

    # get masks to threshold all the predicitons
    object_mask = tf.cast(object_scores > self._thresh, object_scores.dtype)
    class_mask = tf.cast(class_scores > self._thresh, class_scores.dtype)

    # apply thresholds mask to all the predicitons
    object_scores *= object_mask
    class_scores *= (tf.expand_dims(object_mask, axis=-1) * class_mask)

    # apply nms
    if self._nms_type == 'greedy':
      # greedy NMS
      boxes = tf.cast(boxes, dtype=tf.float32)
      class_scores = tf.cast(class_scores, dtype=tf.float32)
      boxes, object_scores_, class_scores, num_detections = (
          tf.image.combined_non_max_suppression(
              tf.expand_dims(boxes, axis=-2),
              class_scores,
              self._pre_nms_points,
              self._max_boxes,
              iou_threshold=self._nms_thresh,
              score_threshold=self._thresh))
      # cast the boxes and predicitons abck to original datatype
      boxes = tf.cast(boxes, object_scores.dtype)
      class_scores = tf.cast(class_scores, object_scores.dtype)
      object_scores = tf.cast(object_scores_, object_scores.dtype)
    else:
      # TPU NMS
      boxes = tf.cast(boxes, dtype=tf.float32)
      class_scores = tf.cast(class_scores, dtype=tf.float32)
      (boxes, confidence, classes,
       num_detections) = detection_generator._generate_detections_v2(  # pylint:disable=protected-access
           tf.expand_dims(boxes, axis=-2),
           class_scores,
           pre_nms_top_k=self._pre_nms_points,
           max_num_detections=self._max_boxes,
           nms_iou_threshold=self._nms_thresh,
           pre_nms_score_threshold=self._thresh)
      boxes = tf.cast(boxes, object_scores.dtype)
      class_scores = tf.cast(classes, object_scores.dtype)
      object_scores = tf.cast(confidence, object_scores.dtype)

    # format and return
    return {
        'bbox': boxes,
        'classes': class_scores,
        'confidence': object_scores,
        'num_detections': num_detections,
    }

<<<<<<< HEAD
  @property
  def losses(self):
=======
  def get_losses(self):
>>>>>>> 77aa3ea9
    """Generates a dictionary of losses to apply to each path.

    Done in the detection generator because all parameters are the same
    across both loss and detection generator
    """
    loss = yolo_loss.YoloLoss(
        keys=self._keys,
        classes=self._classes,
        anchors=self._anchors,
        path_strides=self._path_scale,
        truth_thresholds=self._truth_thresh,
        ignore_thresholds=self._ignore_thresh,
        loss_types=self._loss_type,
        iou_normalizers=self._iou_normalizer,
        cls_normalizers=self._cls_normalizer,
        obj_normalizers=self._obj_normalizer,
        objectness_smooths=self._objectness_smooth,
        box_types=self._box_type,
        max_deltas=self._max_delta,
        scale_xys=self._scale_xy,
        use_scaled_loss=self._use_scaled_loss,
        update_on_repeat=self._update_on_repeat,
        label_smoothing=self._label_smoothing)
    return loss

  def get_config(self):
    return {
        'anchors': [list(a) for a in self._anchors],
        'thresh': self._thresh,
        'max_boxes': self._max_boxes,
    }<|MERGE_RESOLUTION|>--- conflicted
+++ resolved
@@ -11,6 +11,7 @@
 # WITHOUT WARRANTIES OR CONDITIONS OF ANY KIND, either express or implied.
 # See the License for the specific language governing permissions and
 # limitations under the License.
+
 """Contains common building blocks for yolo layer (detection layer)."""
 import tensorflow as tf
 
@@ -136,7 +137,7 @@
     for key in self._keys:
       anchors = self._anchors[key]
       self._generator[key] = loss_utils.GridGenerator(
-        anchors, scale_anchors=self._path_scale[key])
+          anchors, scale_anchors=self._path_scale[key])
       self._len_mask[key] = len(anchors)
     return
 
@@ -269,16 +270,14 @@
         'num_detections': num_detections,
     }
 
-<<<<<<< HEAD
-  @property
-  def losses(self):
-=======
   def get_losses(self):
->>>>>>> 77aa3ea9
     """Generates a dictionary of losses to apply to each path.
 
     Done in the detection generator because all parameters are the same
-    across both loss and detection generator
+    across both loss and detection generator.
+
+    Returns:
+      Dict[str, tf.Tensor] of losses
     """
     loss = yolo_loss.YoloLoss(
         keys=self._keys,
